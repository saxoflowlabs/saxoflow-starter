# saxoflow/installer/runner.py

import subprocess
import json
from pathlib import Path
from saxoflow.tools.definitions import SCRIPT_TOOLS, APT_TOOLS

# Load saved user selection
def load_user_selection():
    try:
        with open(".saxoflow_tools.json", "r") as f:
            return json.load(f)
    except FileNotFoundError:
        return []

# Helper to persist PATH for a given tool to the virtualenv activate script
def persist_tool_path(tool_name: str, bin_path: str):
    activate_file = Path(".venv/bin/activate")
    export_line = f'export PATH={bin_path}:$PATH'

    if activate_file.exists():
        with open(activate_file, "r+") as f:
            contents = f.read()
            if bin_path not in contents:
                f.write(f'\n# Added by SaxoFlow for {tool_name}\n{export_line}\n')
                print(f"✅ {tool_name} path added to virtual environment activation script.")
    else:
<<<<<<< HEAD
        print(f"⚠  Virtual environment not found — could not persist {tool_name} path.")
=======
        print(f"⚠️  Virtual environment not found — could not persist {tool_name} path.")
>>>>>>> c9d6987e

# Install via APT package manager
def install_apt(tool):
    print(f"🔧 Installing {tool} via apt...")
    subprocess.run(["sudo", "apt", "install", "-y", tool], check=True)

    if tool == "code":
        print("💡 Tip: You can run VSCode using 'code' from your terminal.")

# Install via shell script recipe
def install_script(tool):
    script_path = Path(SCRIPT_TOOLS[tool])
    if not script_path.exists():
        print(f"❌ Missing installer script: {script_path}")
        return

    print(f"🚀 Installing {tool} via {script_path}...")
    subprocess.run(["bash", str(script_path)], check=True)

    # Persist relevant tool paths after successful install
    if tool == "verilator":
        persist_tool_path("Verilator", "$HOME/.local/verilator/bin")
    elif tool == "openroad":
        persist_tool_path("OpenROAD", "$HOME/.local/openroad/bin")
    elif tool == "nextpnr":
        persist_tool_path("nextpnr", "$HOME/.local/nextpnr/bin")
    elif tool == "symbiyosys":
        persist_tool_path("SymbiYosys", "$HOME/.local/sby/bin")

# Install any tool (APT or Script or fail gracefully)
def install_tool(tool):
    if tool in APT_TOOLS:
        install_apt(tool)
    elif tool in SCRIPT_TOOLS:
        install_script(tool)
    else:
        print(f"⚠ Skipping: No installer defined for '{tool}'")

# Full mode: install absolutely all known tools (use only if intentional)
def install_all():
    print("🚀 Installing ALL known tools...")
    full = APT_TOOLS + list(SCRIPT_TOOLS.keys())
    for tool in full:
        try:
            install_tool(tool)
        except subprocess.CalledProcessError:
            print(f"⚠ Failed installing {tool}")

# User mode: only install based on saved interactive selection
def install_selected():
    selection = load_user_selection()
    if not selection:
        print("⚠ No saved tool selection found. Run 'saxoflow init-env' first.")
        return

    print(f"🚀 Installing user-selected tools: {selection}")
    for tool in selection:
        try:
            install_tool(tool)
        except subprocess.CalledProcessError:
            print(f"⚠ Failed installing {tool}")<|MERGE_RESOLUTION|>--- conflicted
+++ resolved
@@ -25,11 +25,7 @@
                 f.write(f'\n# Added by SaxoFlow for {tool_name}\n{export_line}\n')
                 print(f"✅ {tool_name} path added to virtual environment activation script.")
     else:
-<<<<<<< HEAD
         print(f"⚠  Virtual environment not found — could not persist {tool_name} path.")
-=======
-        print(f"⚠️  Virtual environment not found — could not persist {tool_name} path.")
->>>>>>> c9d6987e
 
 # Install via APT package manager
 def install_apt(tool):
@@ -66,7 +62,7 @@
     elif tool in SCRIPT_TOOLS:
         install_script(tool)
     else:
-        print(f"⚠ Skipping: No installer defined for '{tool}'")
+        print(f"⚠️ Skipping: No installer defined for '{tool}'")
 
 # Full mode: install absolutely all known tools (use only if intentional)
 def install_all():
@@ -76,13 +72,13 @@
         try:
             install_tool(tool)
         except subprocess.CalledProcessError:
-            print(f"⚠ Failed installing {tool}")
+            print(f"⚠️ Failed installing {tool}")
 
 # User mode: only install based on saved interactive selection
 def install_selected():
     selection = load_user_selection()
     if not selection:
-        print("⚠ No saved tool selection found. Run 'saxoflow init-env' first.")
+        print("⚠️ No saved tool selection found. Run 'saxoflow init-env' first.")
         return
 
     print(f"🚀 Installing user-selected tools: {selection}")
